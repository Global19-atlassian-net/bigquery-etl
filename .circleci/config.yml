version: 2
jobs:
  build:
    docker:
    - image: python:3.8
    steps:
    - checkout
    - restore_cache:
        keys:
          # when lock files change, use increasingly general patterns to restore cache
          - python-packages-v1-{{ .Branch }}-{{ checksum "requirements.txt" }}-{{ checksum "constraints.txt" }}
          - python-packages-v1-{{ .Branch }}-{{ checksum "requirements.txt" }}-
          - python-packages-v1-{{ .Branch }}-
          - python-packages-v1-
    - &build
      run:
        name: Build
        command: |
          python3.8 -m venv venv/
          venv/bin/pip install --upgrade -r requirements.txt
    - run:
        name: PyTest with linters
        command: PATH="venv/bin:$PATH" script/entrypoint
    - save_cache:
        paths:
        - venv/
        key: python-packages-v1-{{ .Branch }}-{{ checksum "requirements.txt" }}-{{ checksum "constraints.txt" }}
  verify-generated-sql:
    docker:
      - image: python:3.8
    steps:
      - checkout
      - *build
      - run:
          name: Verify that all of generated SQL is committed
          command: |
            rm -rf sql/
            venv/bin/python script/generate_sql
            echo "Inconsistencies between templates and generated SQL:"
            git ls-files --other --modified -x sql/*
            test `git ls-files --other --modified -x sql/* | wc -l` = 0
  verify-format-sql:
    docker:
      - image: python:3.8
    steps:
      - checkout
      - run:
          name: Verify that SQL is correctly formatted
<<<<<<< HEAD
          command: >-
            script/format_sql
            --check
            templates/monitoring
            templates/org_mozilla_fenix/clients_last_seen/view.sql
            templates/org_mozilla_fenix_derived/clients_daily_v1/query.sql
            templates/telemetry/fxa_all_events_v1/view.sql
            templates/telemetry/fxa_users_daily_v1/query.sql
            templates/telemetry_derived/fxa_users_services_first_seen_v1/init.sql
            templates/telemetry_derived/main_summary_v4
            udf/extract_schema_validation_path.sql
            udf/safe_crc32_uuid.sql
=======
          # check all directories owned by git except sql
          command: script/format_sql --check $(git ls-tree -d HEAD --name-only | grep -vx sql)
>>>>>>> e2439065
  dry-run-sql:
    docker:
      - image: python:3.8
    steps:
      - checkout
      - run:
          name: Verify that BigQuery validates each query
          command: script/dryrun
  deploy:
    parameters:
      image:
        type: string
    docker:
      # bash required for step: Determine docker image name
    - image: relud/docker-bash
    steps:
    - checkout
    - setup_remote_docker:
        docker_layer_caching: true
    - run:
        name: Determine docker image name
        command: echo 'IMAGE="${CIRCLE_PROJECT_USERNAME+$CIRCLE_PROJECT_USERNAME/}${CIRCLE_PROJECT_REPONAME:-bigquery-etl}:${CIRCLE_TAG:-latest}"' > $BASH_ENV
    - run:
        name: Build docker image
        command: docker build . --pull --tag "$IMAGE"
    - run:
        name: Deploy to Dockerhub
        command: |
          echo "${DOCKER_PASS:?}" | docker login -u "${DOCKER_USER:?}" --password-stdin
          docker push "$IMAGE"

workflows:
  version: 2
  build:
    jobs:
    - build:
        context: data-eng-circleci-tests
    - verify-generated-sql
    - verify-format-sql
    - dry-run-sql
    - deploy:
        context: data-eng-bigquery-etl-dockerhub
        requires:
        # can't run in parallel because CIRCLE_BUILD_NUM is same
        - build
        - verify-generated-sql
        filters:
          branches:
            only: master
          tags:
            only: /.*/<|MERGE_RESOLUTION|>--- conflicted
+++ resolved
@@ -46,23 +46,8 @@
       - checkout
       - run:
           name: Verify that SQL is correctly formatted
-<<<<<<< HEAD
-          command: >-
-            script/format_sql
-            --check
-            templates/monitoring
-            templates/org_mozilla_fenix/clients_last_seen/view.sql
-            templates/org_mozilla_fenix_derived/clients_daily_v1/query.sql
-            templates/telemetry/fxa_all_events_v1/view.sql
-            templates/telemetry/fxa_users_daily_v1/query.sql
-            templates/telemetry_derived/fxa_users_services_first_seen_v1/init.sql
-            templates/telemetry_derived/main_summary_v4
-            udf/extract_schema_validation_path.sql
-            udf/safe_crc32_uuid.sql
-=======
           # check all directories owned by git except sql
           command: script/format_sql --check $(git ls-tree -d HEAD --name-only | grep -vx sql)
->>>>>>> e2439065
   dry-run-sql:
     docker:
       - image: python:3.8
